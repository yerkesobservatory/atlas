--- conflicted
+++ resolved
@@ -209,11 +209,7 @@
             # the queue will run up until the first non-queue event
             for event in events:
                 # if the event starts with "Queue", we consider it available time
-<<<<<<< HEAD
-                if re.match('Queue', event.get('summary', '')):
-=======
                 if re.match('Queue*', event.get('summary', '')):
->>>>>>> 1df8bd7a
                     end = to_utc(parser.parse(event.get('end').get('dateTime')))
                 else:
                     break
@@ -421,8 +417,7 @@
             # if (wait_time >= (23.5*60*60)) and (wait_time <= (24*60*60 + 600)):
             #     pass # we start immedatiately
             else:
-                pass
-                # self.telescope.wait(wait_time)
+                self.telescope.wait(wait_time)
 
             # make sure that the weather is still good
             self.telescope.wait_until_good()
