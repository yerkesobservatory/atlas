import re
import pymongo
import datetime
import astroplan
import numpy as np
import astropy.units as units
import imqueue.database as database
import astroplan.constraints as constraints
import astroplan.scheduling as scheduling
from astroplan import ObservingBlock, FixedTarget
from astropy.time import Time
from astropy.coordinates import SkyCoord, EarthLocation, AltAz, Angle, get_sun
from typing import List, Dict
from config import config
from routines import pinpoint, lookup


def schedule(observations: List[Dict], session: Dict, program: Dict) -> List[ObservingBlock]:
    """ Return the next object to be imaged according to the 'general' scheduling
    algorithm, and the time that the executor must wait before imaging this observation.

    Parameters
    ----------
    observations: List[Dict]
        A list of dictionaries representing the observations to be scheduled
    program: Dict
        The Program object containing the configuration of this observational program

    Returns
    -------
    obs: Dict
        The next observation to be executed
    wait: int
         The time (in seconds) to wait before imaging this observation.

    Authors: rprechelt
    """
    # create observer
    observatory = astroplan.Observer(latitude=config.general.latitude*units.deg,
                                     longitude=config.general.longitude*units.deg,
                                     elevation=config.general.altitude*units.m,
                                     name=config.general.name, timezone="UTC")

    # build default constraints
    global_constraints = [constraints.AltitudeConstraint(min=config.telescope.min_alt*units.deg), # set minimum altitude
                          constraints.AtNightConstraint.twilight_nautical(),
<<<<<<< HEAD
                          constraints.LocalTimeConstraint(min=datetime.datetime.now().time(),
                                                          max=session['end'].time())]
=======
                          constraints.TimeConstraint(min=Time(datetime.datetime.now()),
                                                          max=Time(session['end']))]
>>>>>>> 1df8bd7a

    # list to store observing blocks
    blocks = []

    # create targets
    for observation in observations:

        # check whether observation has RA and Dec values
        if observation.get('RA') is None:
            continue
        if observation.get('Dec') is None:
            continue

        # target coordinates
        center = SkyCoord(observation['RA']+' '+observation['Dec'], unit=(units.hourangle, units.deg))

        # create and apply offset
        ra_offset = Angle(observation['options'].get('ra_offset') or 0, unit=units.arcsec)
        dec_offset = Angle(observation['options'].get('dec_offset') or 0, unit=units.arcsec)

        # offset coordinates
        coord = SkyCoord(center.ra + ra_offset, center.dec + dec_offset)

        # create astroplan traget
        target = FixedTarget(coord=coord, name=observation['target'])

        # priority - if the observation has a priority, otherwise 1
        priority = observation['options'].get('priority') or 1

        # if specified, restrict airmass, otherwise no airmass restriction
        max_airmass = observation['options'].get('airmass') or 38
        airmass = constraints.AirmassConstraint(max=max_airmass, boolean_constraint = False)  # rank by airmass

        # if specified, use observations moon separation, otherwise use 2 degrees
        moon_sep = (observation['options'].get('moon') or config.queue.moon_separation)*units.deg
        moon = constraints.MoonSeparationConstraint(min=moon_sep)

        # time, airmass, moon, + altitude, and at night
<<<<<<< HEAD
        local_constraints = [airmass, moon]
=======
        local_constraints = [moon]
>>>>>>> 1df8bd7a

        # create observing block for this target
        blocks.append(ObservingBlock.from_exposures(target, priority, observation['exposure_time']*units.second,
                                                    observation['exposure_count']*(len(observation['filters'])+1),
                                                    config.telescope.readout_time*units.second,
                                                    configuration = observation,
                                                    constraints = local_constraints))

    # we need to create a transitioner to go between blocks
    transitioner = astroplan.Transitioner(1*units.deg/units.second,
                                          {'filter': {'default': 4*units.second}})

    # create priority scheduler
    priority_scheduler = scheduling.PriorityScheduler(constraints = global_constraints,
                                                      observer = observatory,
                                                      transitioner = transitioner)

    # initialize the schedule
<<<<<<< HEAD
    schedule = scheduling.Schedule(Time(session['start']), Time(session['end']))
=======
    schedule = scheduling.Schedule(Time.now(), Time(session['end']))
>>>>>>> 1df8bd7a

    # schedule!
    schedule = priority_scheduler(blocks, schedule)

    # print(schedule.to_table())
    # print(f'observing_blocks: {schedule.observing_blocks}')
    # print(f'open_slots: {schedule.open_slots}')
    # print(f'scheduled_blocks: {schedule.scheduled_blocks}')

    # return the scheduled blocks
    return schedule

def execute(observation: Dict[str, str], program: Dict[str, str], telescope) -> bool:
    """ Observe the request observation and save the data according to the parameters of the program.

    This function is provided a connected Telescope() object that should be used to execute
    the observation, and a connected MongoDB client to allow for temporary changes to be stored
    in the observation for next time.

    Parameters
    ----------
    observation: Dict[str, str]
        The observation to be observed
    program: Dict[str, str]
        The observing program that this observation belongs to
    telescope: Telescope
        A connected Telescope object

    Returns
    -------
    success: bool
        Returns True if successfully executed, False otherwise

    Authors: rprechelt
    """
    # point telescope at target
    telescope.log.info(f'Slewing to {observation["target"]}')

    # we must enable tracking before we start slewing
    telescope.enable_tracking()

    # try and point object roughly
    if telescope.goto_point(observation['RA'], observation['Dec'], rough=True) is False:
        telescope.log.warn('Object is not currently visible. Skipping...')
        return False

    # create basename for observations
    # TODO: support observations which only have RA/Dec
    # TODO: replace _id[0:3] with number from program
    if re.search(r'\d{1,2}:\d{2}:\d{1,2}.\d{1,2} [+-]\d{1,2}:\d{2}:\d{1,2}.\d{1,2}',
                                 observation.get('target')):
        split_name = observation.get('target').replace(':', '').split(' ')
        target_str = f'ra{split_name[0]}_dec{split_name[1]}'
    else:
        target_str = observation['target'].replace(' ', '_').replace("'", '')
    fname = '_'.join([str(datetime.date.today()),
<<<<<<< HEAD
                      observation['email'].split('@')[0], observation['target'].replace(' ', '_'),
=======
                      observation['email'].split('@')[0], target_str, 
>>>>>>> 1df8bd7a
                      observation['_id'][0:3]])
    dirname = '/'.join(['', 'home', config.telescope.username, 'data',
                        observation['email'].split('@')[0], fname])

    # create directories
    telescope.log.info('Making directory to store observations on telescope server...')
    telescope.make_dir(dirname+'/raw/science')
    telescope.make_dir(dirname+'/raw/dark')
    telescope.make_dir(dirname+'/raw/bias')
    telescope.make_dir(dirname+'/processed')

    # generate basename
    filebase = '_'.join([str(datetime.date.today()),
                                               observation['email'].split('@')[0],
<<<<<<< HEAD
                                               observation['target'].replace(' ', '_')])
=======
                                               target_str])
>>>>>>> 1df8bd7a
    basename_science = f'{dirname}/raw/science/'+filebase
    basename_bias = f'{dirname}/raw/bias/'+filebase
    basename_dark = f'{dirname}/raw/dark/'+filebase

    # we should be pointing roughly at the right place
    telescope.log.info('Performing a basic point...')
    good_pointing = telescope.goto_point(observation['RA'], observation['Dec'], rough=True)

    # now we pinpoint
    telescope.log.info('Starting telescope pinpointing...')
<<<<<<< HEAD
    pinpointable = pinpoint.pinpoint(observation['RA'], observation['Dec'], self)

    # let's check that pinpoint did not fail
    if pinpointable is False:
=======
    pinpointable = pinpoint.point(observation['RA'], observation['Dec'], telescope)

    # let's check that pinpoint did not fail
    if not pinpointable:
>>>>>>> 1df8bd7a
        telescope.log.warn('Pinpoint failed! Disabling pinpointing for this observation...')

    # extract variables
    exposure_time = observation['exposure_time']
    exposure_count = observation['exposure_count']
    binning = observation['binning']

    # for each filter
    for filt in observation['filters']:

        # check weather - wait until weather is good
        telescope.wait_until_good()

        # if the telescope has randomly closed, open up
        telescope.open_dome()

        # check our pointing with pinpoint again
<<<<<<< HEAD
        telescope.log.info('Re-pinpointing telescope...')
        if pinpointable:
            pinpointable = pinpoint.pinpoint(observation['RA'], observation['Dec'], self)
        else:
=======
        if pinpointable:
            telescope.log.debug('Re-pinpointing telescope...')
            pinpointable = pinpoint.point(observation['RA'], observation['Dec'], telescope)
        else:
            telescope.log.debug('Doing a basic re-point...')
>>>>>>> 1df8bd7a
            telescope.goto_point(observation['RA'], observation['Dec'], rough=True)

        # reenable tracking
        telescope.log.debug('Enabling tracking...')
        telescope.enable_tracking()

        # keep open for filter duration - 60 seconds for pintpoint per exposure
        telescope.keep_open(exposure_time*exposure_count + 300)

        # take exposures!
        telescope.take_exposure(basename_science+f'_{filt}', exposure_time, exposure_count, binning, filt)

    # reset filter back to clear
    telescope.log.info('Switching back to clear filter')
    telescope.change_filter('clear')

    # take exposure_count darks
    telescope.take_dark(basename_dark, exposure_time, exposure_count, binning)

    # take numbias*exposure_count biases
    telescope.take_bias(basename_bias, 10*exposure_count, binning)

    # we have finished the observation, let's update record
    # with execDate and mark it completed
    # TODO: we have to get rid of stars.uchicago.edu reference here
    database.Database.observations.update({'_id': observation['_id']},
                                          {'$set':
                                           {'completed': True,
                                            'execDate': datetime.datetime.now()}})


    return True<|MERGE_RESOLUTION|>--- conflicted
+++ resolved
@@ -44,13 +44,8 @@
     # build default constraints
     global_constraints = [constraints.AltitudeConstraint(min=config.telescope.min_alt*units.deg), # set minimum altitude
                           constraints.AtNightConstraint.twilight_nautical(),
-<<<<<<< HEAD
-                          constraints.LocalTimeConstraint(min=datetime.datetime.now().time(),
-                                                          max=session['end'].time())]
-=======
                           constraints.TimeConstraint(min=Time(datetime.datetime.now()),
                                                           max=Time(session['end']))]
->>>>>>> 1df8bd7a
 
     # list to store observing blocks
     blocks = []
@@ -89,11 +84,7 @@
         moon = constraints.MoonSeparationConstraint(min=moon_sep)
 
         # time, airmass, moon, + altitude, and at night
-<<<<<<< HEAD
-        local_constraints = [airmass, moon]
-=======
         local_constraints = [moon]
->>>>>>> 1df8bd7a
 
         # create observing block for this target
         blocks.append(ObservingBlock.from_exposures(target, priority, observation['exposure_time']*units.second,
@@ -112,11 +103,7 @@
                                                       transitioner = transitioner)
 
     # initialize the schedule
-<<<<<<< HEAD
-    schedule = scheduling.Schedule(Time(session['start']), Time(session['end']))
-=======
     schedule = scheduling.Schedule(Time.now(), Time(session['end']))
->>>>>>> 1df8bd7a
 
     # schedule!
     schedule = priority_scheduler(blocks, schedule)
@@ -173,11 +160,7 @@
     else:
         target_str = observation['target'].replace(' ', '_').replace("'", '')
     fname = '_'.join([str(datetime.date.today()),
-<<<<<<< HEAD
-                      observation['email'].split('@')[0], observation['target'].replace(' ', '_'),
-=======
                       observation['email'].split('@')[0], target_str, 
->>>>>>> 1df8bd7a
                       observation['_id'][0:3]])
     dirname = '/'.join(['', 'home', config.telescope.username, 'data',
                         observation['email'].split('@')[0], fname])
@@ -192,11 +175,7 @@
     # generate basename
     filebase = '_'.join([str(datetime.date.today()),
                                                observation['email'].split('@')[0],
-<<<<<<< HEAD
-                                               observation['target'].replace(' ', '_')])
-=======
                                                target_str])
->>>>>>> 1df8bd7a
     basename_science = f'{dirname}/raw/science/'+filebase
     basename_bias = f'{dirname}/raw/bias/'+filebase
     basename_dark = f'{dirname}/raw/dark/'+filebase
@@ -207,17 +186,10 @@
 
     # now we pinpoint
     telescope.log.info('Starting telescope pinpointing...')
-<<<<<<< HEAD
-    pinpointable = pinpoint.pinpoint(observation['RA'], observation['Dec'], self)
-
-    # let's check that pinpoint did not fail
-    if pinpointable is False:
-=======
     pinpointable = pinpoint.point(observation['RA'], observation['Dec'], telescope)
 
     # let's check that pinpoint did not fail
     if not pinpointable:
->>>>>>> 1df8bd7a
         telescope.log.warn('Pinpoint failed! Disabling pinpointing for this observation...')
 
     # extract variables
@@ -235,18 +207,11 @@
         telescope.open_dome()
 
         # check our pointing with pinpoint again
-<<<<<<< HEAD
-        telescope.log.info('Re-pinpointing telescope...')
-        if pinpointable:
-            pinpointable = pinpoint.pinpoint(observation['RA'], observation['Dec'], self)
-        else:
-=======
         if pinpointable:
             telescope.log.debug('Re-pinpointing telescope...')
             pinpointable = pinpoint.point(observation['RA'], observation['Dec'], telescope)
         else:
             telescope.log.debug('Doing a basic re-point...')
->>>>>>> 1df8bd7a
             telescope.goto_point(observation['RA'], observation['Dec'], rough=True)
 
         # reenable tracking
