--- conflicted
+++ resolved
@@ -29,11 +29,7 @@
     }
 
     else if (solar_system.indexOf(String(value).toLowerCase()) >= 0){
-<<<<<<< HEAD
         return true;}    
-=======
-        return true;}
->>>>>>> afc62eaf
     else{
         var targetIsValid = false;
         $.ajax({
